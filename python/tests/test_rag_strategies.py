"""
Tests for RAG Strategies and Search Functionality

Tests RAGService class, hybrid search, agentic RAG, reranking, and other advanced RAG features.
Updated to match current async-only architecture.
"""

import asyncio
import os
from unittest.mock import AsyncMock, MagicMock, patch

import pytest

# Mock problematic imports at module level
with patch.dict(
    os.environ,
    {
        "SUPABASE_URL": "http://test.supabase.co",
        "SUPABASE_SERVICE_KEY": "test_key",
        "OPENAI_API_KEY": "test_openai_key",
    },
):
    # Mock credential service to prevent database calls
    with patch("src.server.services.credential_service.credential_service") as mock_cred:
        mock_cred._cache_initialized = False
        mock_cred.get_setting.return_value = "false"
        mock_cred.get_bool_setting.return_value = False

        # Mock supabase client creation
        with patch("src.server.utils.get_supabase_client") as mock_supabase:
            mock_client = MagicMock()
            mock_supabase.return_value = mock_client

            # Mock embedding service to prevent API calls
            with patch(
                "src.server.services.embeddings.embedding_service.create_embedding"
            ) as mock_embed:
                mock_embed.return_value = [0.1] * 1536


# Test RAGService core functionality
class TestRAGService:
    """Test core RAGService functionality"""

    @pytest.fixture
    def mock_supabase_client(self):
        """Mock Supabase client"""
        return MagicMock()

    @pytest.fixture
    def rag_service(self, mock_supabase_client):
        """Create RAGService instance"""
        from src.server.services.search import RAGService

        return RAGService(supabase_client=mock_supabase_client)

    def test_rag_service_initialization(self, rag_service):
        """Test RAGService initializes correctly"""
        assert rag_service is not None
        assert hasattr(rag_service, "search_documents")
        assert hasattr(rag_service, "search_code_examples")
        assert hasattr(rag_service, "perform_rag_query")

    def test_get_setting(self, rag_service):
        """Test settings retrieval"""
        with patch.dict("os.environ", {"USE_HYBRID_SEARCH": "true"}):
            result = rag_service.get_setting("USE_HYBRID_SEARCH", "false")
            assert result == "true"

    def test_get_bool_setting(self, rag_service):
        """Test boolean settings retrieval"""
        with patch.dict("os.environ", {"USE_RERANKING": "true"}):
            result = rag_service.get_bool_setting("USE_RERANKING", False)
            assert result is True

    @pytest.mark.asyncio
<<<<<<< HEAD
    async def test_search_documents_basic(self, rag_service):
        """Test basic document search"""
        with (
            patch(
                "src.server.services.embeddings.embedding_service.create_embedding"
            ) as mock_embedding,
            patch.object(rag_service.base_strategy, "vector_search") as mock_search,
        ):
            # Mock embedding creation
            mock_embedding.return_value = [0.1] * 1536  # Mock embedding

            mock_search.return_value = [
                {"content": "Test content 1", "score": 0.95},
                {"content": "Test content 2", "score": 0.85},
            ]

            result = await rag_service.search_documents(query="test query", match_count=5)

            assert isinstance(result, list)
            assert len(result) == 2
            assert result[0]["content"] == "Test content 1"
            mock_search.assert_called_once()

    @pytest.mark.asyncio
    async def test_search_documents_with_hybrid_search(self, rag_service):
        """Test document search with hybrid search enabled"""
        with (
            patch(
                "src.server.services.embeddings.embedding_service.create_embedding"
            ) as mock_embedding,
            patch.object(
                rag_service.hybrid_strategy, "search_documents_hybrid"
            ) as mock_hybrid_search,
        ):
            # Mock embedding creation
            mock_embedding.return_value = [0.1] * 1536  # Mock embedding

            # Mock hybrid search results
            mock_hybrid_search.return_value = [
                {"content": "Hybrid result", "score": 0.92, "similarity": 0.92}
            ]

            result = await rag_service.search_documents(
                query="test query", use_hybrid_search=True, match_count=3
            )

            assert isinstance(result, list)
            assert len(result) == 1
            assert result[0]["content"] == "Hybrid result"
            mock_hybrid_search.assert_called_once()

    @pytest.mark.asyncio
=======
>>>>>>> c5fb0bfd
    async def test_search_code_examples(self, rag_service):
        """Test code examples search"""
        with patch.object(
            rag_service.agentic_strategy, "search_code_examples"
        ) as mock_agentic_search:
            # Mock agentic search results
            mock_agentic_search.return_value = [
                {
                    "content": "def example():\n    pass",
                    "summary": "Python function example",
                    "url": "test.py",
                    "metadata": {"language": "python"},
                }
            ]

            result = await rag_service.search_code_examples(
                query="python function example", match_count=5
            )

            assert isinstance(result, list)
            assert len(result) == 1
            mock_agentic_search.assert_called_once()

    @pytest.mark.asyncio
    async def test_perform_rag_query(self, rag_service):
        """Test complete RAG query flow"""
        # Create a mock reranking strategy if it doesn't exist
        if rag_service.reranking_strategy is None:
            from unittest.mock import Mock

            rag_service.reranking_strategy = Mock()
            rag_service.reranking_strategy.rerank_results = AsyncMock()

        with (
            patch.object(rag_service, "search_documents") as mock_search,
            patch.object(rag_service.reranking_strategy, "rerank_results") as mock_rerank,
        ):
            mock_search.return_value = [{"content": "Relevant content", "score": 0.90}]
            mock_rerank.return_value = [{"content": "Relevant content", "score": 0.95}]

            success, result = await rag_service.perform_rag_query(query="test query", match_count=5)

            assert success is True
            assert "results" in result
            assert isinstance(result["results"], list)

    @pytest.mark.asyncio
    async def test_rerank_results(self, rag_service):
        """Test result reranking via strategy"""
        from src.server.services.search import RerankingStrategy

        # Create a mock reranking strategy
        mock_strategy = MagicMock(spec=RerankingStrategy)
        mock_strategy.rerank_results = AsyncMock(
            return_value=[{"content": "Reranked content", "score": 0.98}]
        )

        # Assign the mock strategy to the service
        rag_service.reranking_strategy = mock_strategy

        original_results = [{"content": "Original content", "score": 0.80}]

        # Call the strategy directly (as the service now does internally)
        result = await rag_service.reranking_strategy.rerank_results(
            query="test query", results=original_results
        )

        assert isinstance(result, list)
        assert result[0]["content"] == "Reranked content"


class TestHybridSearchStrategy:
    """Test hybrid search strategy implementation"""

    @pytest.fixture
    def mock_supabase_client(self):
        """Mock Supabase client"""
        return MagicMock()

    @pytest.fixture
    def hybrid_strategy(self, mock_supabase_client):
        """Create HybridSearchStrategy instance"""
        from src.server.services.search import HybridSearchStrategy
        from src.server.services.search.base_search_strategy import BaseSearchStrategy

        base_strategy = BaseSearchStrategy(mock_supabase_client)
        return HybridSearchStrategy(mock_supabase_client, base_strategy)

    def test_hybrid_strategy_initialization(self, hybrid_strategy):
        """Test HybridSearchStrategy initializes correctly"""
        assert hybrid_strategy is not None
        assert hasattr(hybrid_strategy, "search_documents_hybrid")
        assert hasattr(hybrid_strategy, "search_code_examples_hybrid")

    def test_merge_search_results(self, hybrid_strategy):
        """Test search result merging"""
        vector_results = [
            {
                "id": "1",
                "content": "Vector result 1",
                "score": 0.9,
                "url": "url1",
                "chunk_number": 1,
                "metadata": {},
                "source_id": "source1",
                "similarity": 0.9,
            }
        ]
        keyword_results = [
            {
                "id": "2",
                "content": "Keyword result 1",
                "score": 0.8,
                "url": "url2",
                "chunk_number": 1,
                "metadata": {},
                "source_id": "source2",
            }
        ]

        merged = hybrid_strategy._merge_search_results(
            vector_results, keyword_results, match_count=5
        )

        assert isinstance(merged, list)
        assert len(merged) <= 5
        # Should contain results from both sources
        if merged:
            assert any("Vector result" in str(r) or "Keyword result" in str(r) for r in merged)


class TestRerankingStrategy:
    """Test reranking strategy implementation"""

    @pytest.fixture
    def reranking_strategy(self):
        """Create RerankingStrategy instance"""
        from src.server.services.search import RerankingStrategy

        return RerankingStrategy()

    def test_reranking_strategy_initialization(self, reranking_strategy):
        """Test RerankingStrategy initializes correctly"""
        assert reranking_strategy is not None
        assert hasattr(reranking_strategy, "rerank_results")
        assert hasattr(reranking_strategy, "is_available")

    def test_model_availability_check(self, reranking_strategy):
        """Test model availability checking"""
        # This should not crash even if model not available
        availability = reranking_strategy.is_available()
        assert isinstance(availability, bool)

    @pytest.mark.asyncio
    async def test_rerank_results_no_model(self, reranking_strategy):
        """Test reranking when model not available"""
        with patch.object(reranking_strategy, "is_available") as mock_available:
            mock_available.return_value = False

            original_results = [{"content": "Test content", "score": 0.8}]

            result = await reranking_strategy.rerank_results(
                query="test query", results=original_results
            )

            # Should return original results when model not available
            assert result == original_results

    @pytest.mark.asyncio
    async def test_rerank_results_with_model(self, reranking_strategy):
        """Test reranking when model is available"""
        with (
            patch.object(reranking_strategy, "is_available") as mock_available,
            patch.object(reranking_strategy, "model") as mock_model,
        ):
            mock_available.return_value = True
            mock_model_instance = MagicMock()
            mock_model_instance.predict.return_value = [0.95, 0.85]  # Mock scores
            mock_model = mock_model_instance
            reranking_strategy.model = mock_model_instance

            original_results = [
                {"content": "Content 1", "score": 0.8},
                {"content": "Content 2", "score": 0.7},
            ]

            result = await reranking_strategy.rerank_results(
                query="test query", results=original_results
            )

            assert isinstance(result, list)
            assert len(result) <= len(original_results)


class TestAgenticRAGStrategy:
    """Test agentic RAG strategy implementation"""

    @pytest.fixture
    def mock_supabase_client(self):
        """Mock Supabase client"""
        return MagicMock()

    @pytest.fixture
    def agentic_strategy(self, mock_supabase_client):
        """Create AgenticRAGStrategy instance"""
        from src.server.services.search import AgenticRAGStrategy
        from src.server.services.search.base_search_strategy import BaseSearchStrategy

        base_strategy = BaseSearchStrategy(mock_supabase_client)
        return AgenticRAGStrategy(mock_supabase_client, base_strategy)

    def test_agentic_strategy_initialization(self, agentic_strategy):
        """Test AgenticRAGStrategy initializes correctly"""
        assert agentic_strategy is not None
        # Check for expected methods
        methods = dir(agentic_strategy)
        assert any("search" in method.lower() for method in methods)


class TestRAGIntegration:
    """Integration tests for RAG strategies working together"""

    @pytest.fixture
    def mock_supabase_client(self):
        """Mock Supabase client"""
        return MagicMock()

    @pytest.fixture
    def rag_service(self, mock_supabase_client):
        """Create RAGService instance"""
        from src.server.services.search import RAGService

        return RAGService(supabase_client=mock_supabase_client)

    @pytest.mark.asyncio
    async def test_full_rag_pipeline(self, rag_service):
        """Test complete RAG pipeline with all strategies"""
        # Create a mock reranking strategy if it doesn't exist
        if rag_service.reranking_strategy is None:
            from unittest.mock import Mock

            rag_service.reranking_strategy = Mock()
            rag_service.reranking_strategy.rerank_results = AsyncMock()

        with (
            patch(
                "src.server.services.embeddings.embedding_service.create_embedding"
            ) as mock_embedding,
            patch.object(rag_service.base_strategy, "vector_search") as mock_search,
            patch.object(rag_service, "get_bool_setting") as mock_settings,
            patch.object(rag_service.reranking_strategy, "rerank_results") as mock_rerank,
        ):
            # Mock embedding creation
            mock_embedding.return_value = [0.1] * 1536

            # Enable all strategies
            mock_settings.side_effect = lambda key, default: True

            mock_search.return_value = [
                {"content": "Test result 1", "similarity": 0.9, "id": "1", "metadata": {}},
                {"content": "Test result 2", "similarity": 0.8, "id": "2", "metadata": {}},
            ]

            mock_rerank.return_value = [
                {"content": "Reranked result", "similarity": 0.95, "id": "1", "metadata": {}}
            ]

            success, result = await rag_service.perform_rag_query(
                query="complex technical query", match_count=10
            )

            assert success is True
            assert "results" in result
            assert isinstance(result["results"], list)

    @pytest.mark.asyncio
    async def test_error_handling_in_rag_pipeline(self, rag_service):
        """Test error handling when strategies fail"""
        with patch(
            "src.server.services.embeddings.embedding_service.create_embedding"
        ) as mock_embedding:
            # Simulate embedding failure (returns None)
            mock_embedding.return_value = None

            success, result = await rag_service.perform_rag_query(query="test query", match_count=5)

            # Should handle gracefully by returning empty results
            assert success is True
            assert "results" in result
            assert len(result["results"]) == 0  # Empty results due to embedding failure

    @pytest.mark.asyncio
    async def test_empty_results_handling(self, rag_service):
        """Test handling of empty search results"""
        with (
            patch(
                "src.server.services.embeddings.embedding_service.create_embedding"
            ) as mock_embedding,
            patch.object(rag_service.base_strategy, "vector_search") as mock_search,
        ):
            # Mock embedding creation
            mock_embedding.return_value = [0.1] * 1536
            mock_search.return_value = []  # Empty results

            success, result = await rag_service.perform_rag_query(
                query="nonexistent query", match_count=5
            )

            assert success is True
            assert "results" in result
            assert len(result["results"]) == 0


class TestRAGPerformance:
    """Test RAG performance and optimization features"""

    @pytest.fixture
    def rag_service(self):
        """Create RAGService instance"""
        from unittest.mock import MagicMock

        from src.server.services.search import RAGService

        mock_client = MagicMock()
        return RAGService(supabase_client=mock_client)

    @pytest.mark.asyncio
    async def test_concurrent_rag_queries(self, rag_service):
        """Test multiple concurrent RAG queries"""
        with (
            patch(
                "src.server.services.embeddings.embedding_service.create_embedding"
            ) as mock_embedding,
            patch.object(rag_service.base_strategy, "vector_search") as mock_search,
        ):
            # Mock embedding creation
            mock_embedding.return_value = [0.1] * 1536

            mock_search.return_value = [
                {
                    "content": "Result for concurrent test",
                    "similarity": 0.9,
                    "id": "1",
                    "metadata": {},
                }
            ]

            # Run multiple queries concurrently
            queries = ["query 1", "query 2", "query 3"]
            tasks = [rag_service.perform_rag_query(query, match_count=3) for query in queries]

            results = await asyncio.gather(*tasks, return_exceptions=True)

            # All should complete successfully
            assert len(results) == 3
            for result in results:
                if isinstance(result, tuple):
                    success, data = result
                    assert success is True or isinstance(data, dict)

    @pytest.mark.asyncio
    async def test_large_result_set_handling(self, rag_service):
        """Test handling of large result sets"""
        with (
            patch(
                "src.server.services.embeddings.embedding_service.create_embedding"
            ) as mock_embedding,
            patch.object(rag_service.base_strategy, "vector_search") as mock_search,
        ):
            # Mock embedding creation
            mock_embedding.return_value = [0.1] * 1536

            # Create large result set, but limit to match_count
            large_results = [
                {
                    "content": f"Result {i}",
                    "similarity": 0.9 - (i * 0.01),
                    "id": str(i),
                    "metadata": {},
                }
                for i in range(50)  # Only return up to match_count results
            ]
            mock_search.return_value = large_results

            success, result = await rag_service.perform_rag_query(
                query="large query", match_count=50
            )

            assert success is True
            assert "results" in result
            # Should respect match_count limit
            assert len(result["results"]) <= 50


class TestRAGConfiguration:
    """Test RAG configuration and settings"""

    @pytest.fixture
    def rag_service(self):
        """Create RAGService instance"""
        from unittest.mock import MagicMock

        from src.server.services.search import RAGService

        mock_client = MagicMock()
        return RAGService(supabase_client=mock_client)

    def test_environment_variable_settings(self, rag_service):
        """Test reading settings from environment variables"""
        with patch.dict(
            "os.environ",
            {"USE_HYBRID_SEARCH": "true", "USE_RERANKING": "false", "USE_AGENTIC_RAG": "true"},
        ):
            assert rag_service.get_bool_setting("USE_HYBRID_SEARCH") is True
            assert rag_service.get_bool_setting("USE_RERANKING") is False
            assert rag_service.get_bool_setting("USE_AGENTIC_RAG") is True

    def test_default_settings(self, rag_service):
        """Test default settings when environment variables not set"""
        with patch.dict("os.environ", {}, clear=True):
            assert rag_service.get_bool_setting("NONEXISTENT_SETTING", True) is True
            assert rag_service.get_bool_setting("NONEXISTENT_SETTING", False) is False

    @pytest.mark.asyncio
    async def test_strategy_conditional_execution(self, rag_service):
        """Test that strategies only execute when enabled"""
        with (
            patch(
                "src.server.services.embeddings.embedding_service.create_embedding"
            ) as mock_embedding,
            patch.object(rag_service.base_strategy, "vector_search") as mock_search,
            patch.object(rag_service, "get_bool_setting") as mock_setting,
        ):
            # Mock embedding creation
            mock_embedding.return_value = [0.1] * 1536

            mock_search.return_value = [
                {"content": "test", "similarity": 0.9, "id": "1", "metadata": {}}
            ]

            # Disable all strategies
            mock_setting.return_value = False

            success, result = await rag_service.perform_rag_query(query="test query", match_count=5)

            assert success is True
            # Should still return results from basic search
            assert "results" in result<|MERGE_RESOLUTION|>--- conflicted
+++ resolved
@@ -74,61 +74,6 @@
             assert result is True
 
     @pytest.mark.asyncio
-<<<<<<< HEAD
-    async def test_search_documents_basic(self, rag_service):
-        """Test basic document search"""
-        with (
-            patch(
-                "src.server.services.embeddings.embedding_service.create_embedding"
-            ) as mock_embedding,
-            patch.object(rag_service.base_strategy, "vector_search") as mock_search,
-        ):
-            # Mock embedding creation
-            mock_embedding.return_value = [0.1] * 1536  # Mock embedding
-
-            mock_search.return_value = [
-                {"content": "Test content 1", "score": 0.95},
-                {"content": "Test content 2", "score": 0.85},
-            ]
-
-            result = await rag_service.search_documents(query="test query", match_count=5)
-
-            assert isinstance(result, list)
-            assert len(result) == 2
-            assert result[0]["content"] == "Test content 1"
-            mock_search.assert_called_once()
-
-    @pytest.mark.asyncio
-    async def test_search_documents_with_hybrid_search(self, rag_service):
-        """Test document search with hybrid search enabled"""
-        with (
-            patch(
-                "src.server.services.embeddings.embedding_service.create_embedding"
-            ) as mock_embedding,
-            patch.object(
-                rag_service.hybrid_strategy, "search_documents_hybrid"
-            ) as mock_hybrid_search,
-        ):
-            # Mock embedding creation
-            mock_embedding.return_value = [0.1] * 1536  # Mock embedding
-
-            # Mock hybrid search results
-            mock_hybrid_search.return_value = [
-                {"content": "Hybrid result", "score": 0.92, "similarity": 0.92}
-            ]
-
-            result = await rag_service.search_documents(
-                query="test query", use_hybrid_search=True, match_count=3
-            )
-
-            assert isinstance(result, list)
-            assert len(result) == 1
-            assert result[0]["content"] == "Hybrid result"
-            mock_hybrid_search.assert_called_once()
-
-    @pytest.mark.asyncio
-=======
->>>>>>> c5fb0bfd
     async def test_search_code_examples(self, rag_service):
         """Test code examples search"""
         with patch.object(
