--- conflicted
+++ resolved
@@ -9,22 +9,14 @@
 from typing import Any
 from urllib.parse import urlparse
 
-<<<<<<< HEAD
 from ...config.logfire_config import search_logger, safe_span
 from ..embeddings.embedding_service import create_embeddings_batch, get_dimension_column_name
-from ..embeddings.contextual_embedding_service import (
-    generate_contextual_embeddings_batch
-)
+from ..embeddings.contextual_embedding_service import generate_contextual_embeddings_batch
 from ..embeddings.dimension_validator import (
     get_safe_dimension_column, log_dimension_operation, validate_batch_consistency
 )
 from ..embeddings.exceptions import VectorStorageError, DimensionValidationError
-=======
-from ...config.logfire_config import safe_span, search_logger
->>>>>>> 7edbad5d
 from ..credential_service import credential_service
-from ..embeddings.contextual_embedding_service import generate_contextual_embeddings_batch
-from ..embeddings.embedding_service import create_embeddings_batch
 
 
 async def add_documents_to_supabase(
@@ -247,11 +239,25 @@
 
             # Create embeddings for the batch - no progress reporting
             # Don't pass websocket to avoid Socket.IO issues
-<<<<<<< HEAD
-            batch_embeddings = await create_embeddings_batch(
-                contextual_contents,
-                provider=provider
-            )
+            result = await create_embeddings_batch(contextual_contents, provider=provider)
+
+            # Log any failures
+            if result.has_failures:
+                search_logger.error(
+                    f"Batch {batch_num}: Failed to create {result.failure_count} embeddings. "
+                    f"Successful: {result.success_count}. Errors: {[item['error'] for item in result.failed_items[:3]]}"
+                )
+
+            # Use only successful embeddings
+            batch_embeddings = result.embeddings
+            successful_texts = result.texts_processed
+
+            if not batch_embeddings:
+                search_logger.warning(
+                    f"Skipping batch {batch_num} - no successful embeddings created"
+                )
+                completed_batches += 1
+                continue
             
             # Validate batch embeddings consistency
             try:
@@ -268,31 +274,8 @@
             except Exception as validation_error:
                 search_logger.error(f"Batch validation failed: {validation_error}")
                 log_dimension_operation("document_storage", 1536, False, f"Validation error: {validation_error}")
-            
-            # Prepare batch data
-=======
-            result = await create_embeddings_batch(contextual_contents, provider=provider)
-
-            # Log any failures
-            if result.has_failures:
-                search_logger.error(
-                    f"Batch {batch_num}: Failed to create {result.failure_count} embeddings. "
-                    f"Successful: {result.success_count}. Errors: {[item['error'] for item in result.failed_items[:3]]}"
-                )
-
-            # Use only successful embeddings
-            batch_embeddings = result.embeddings
-            successful_texts = result.texts_processed
-
-            if not batch_embeddings:
-                search_logger.warning(
-                    f"Skipping batch {batch_num} - no successful embeddings created"
-                )
-                completed_batches += 1
-                continue
 
             # Prepare batch data - only for successful embeddings
->>>>>>> 7edbad5d
             batch_data = []
             # Map successful texts back to their original indices
             for j, (embedding, text) in enumerate(
@@ -317,31 +300,23 @@
                     # Fallback: Extract source_id from URL
                     parsed_url = urlparse(batch_urls[j])
                     source_id = parsed_url.netloc or parsed_url.path
-<<<<<<< HEAD
                 
                 # Get appropriate embedding column name based on dimensions
                 try:
-                    embedding_dims = len(batch_embeddings[j])
+                    embedding_dims = len(embedding)
                     column_name = get_dimension_column_name(embedding_dims)
                 except Exception as e:
-                    search_logger.error(f"Failed to determine embedding column for {len(batch_embeddings[j]) if batch_embeddings[j] else 'None'} dimensions: {e}")
+                    search_logger.error(f"Failed to determine embedding column for {len(embedding) if embedding else 'None'} dimensions: {e}")
                     # Fallback to default 1536-dimensional column
                     column_name = "embedding_1536"
                 
-=======
-
->>>>>>> 7edbad5d
                 data = {
                     "url": batch_urls[j],
                     "chunk_number": batch_chunk_numbers[j],
                     "content": text,  # Use the successful text
                     "metadata": {"chunk_size": len(text), **batch_metadatas[j]},
                     "source_id": source_id,
-<<<<<<< HEAD
-                    column_name: batch_embeddings[j]
-=======
-                    "embedding": embedding,  # Use the successful embedding
->>>>>>> 7edbad5d
+                    column_name: embedding,  # Use the successful embedding with dynamic column name
                 }
                 batch_data.append(data)
 
