"""
Document Storage Service

Handles storage of documents in Supabase with parallel processing support.
"""

import asyncio
import os
from typing import Any
from urllib.parse import urlparse

from ...config.logfire_config import search_logger, safe_span
from ..embeddings.embedding_service import create_embeddings_batch, get_dimension_column_name
from ..embeddings.contextual_embedding_service import generate_contextual_embeddings_batch
<<<<<<< HEAD
=======
from ..embeddings.embedding_service import create_embeddings_batch, get_dimension_column_name
>>>>>>> 6cf2def4
from ..embeddings.dimension_validator import (
    get_safe_dimension_column, log_dimension_operation, validate_batch_consistency
)
from ..embeddings.exceptions import VectorStorageError, DimensionValidationError
<<<<<<< HEAD
from ..credential_service import credential_service
=======
>>>>>>> 6cf2def4


async def add_documents_to_supabase(
    client,
    urls: list[str],
    chunk_numbers: list[int],
    contents: list[str],
    metadatas: list[dict[str, Any]],
    url_to_full_document: dict[str, str],
    batch_size: int = None,  # Will load from settings
    progress_callback: Any | None = None,
    enable_parallel_batches: bool = True,
    provider: str | None = None,
    cancellation_check: Any | None = None,
) -> None:
    """
    Add documents to Supabase with threading optimizations.

    This is the simpler sequential version for smaller batches.

    Args:
        client: Supabase client
        urls: List of URLs
        chunk_numbers: List of chunk numbers
        contents: List of document contents
        metadatas: List of document metadata
        url_to_full_document: Dictionary mapping URLs to their full document content
        batch_size: Size of each batch for insertion
        progress_callback: Optional async callback function for progress reporting
        provider: Optional provider override for embeddings
    """
    with safe_span(
        "add_documents_to_supabase", total_documents=len(contents), batch_size=batch_size
    ) as span:
        # Simple progress reporting helper with batch info support
        async def report_progress(message: str, percentage: int, batch_info: dict = None):
            if progress_callback and asyncio.iscoroutinefunction(progress_callback):
                await progress_callback(message, percentage, batch_info)

        # Load settings from database
        try:
            rag_settings = await credential_service.get_credentials_by_category("rag_strategy")
            if batch_size is None:
                batch_size = int(rag_settings.get("DOCUMENT_STORAGE_BATCH_SIZE", "50"))
            delete_batch_size = int(rag_settings.get("DELETE_BATCH_SIZE", "50"))
            enable_parallel = rag_settings.get("ENABLE_PARALLEL_BATCHES", "true").lower() == "true"
        except Exception as e:
            search_logger.warning(f"Failed to load storage settings: {e}, using defaults")
            if batch_size is None:
                batch_size = 50
            delete_batch_size = 50
            enable_parallel = True

        # Get unique URLs to delete existing records
        unique_urls = list(set(urls))

        # Delete existing records for these URLs in batches
        try:
            if unique_urls:
                # Delete in configured batch sizes
                for i in range(0, len(unique_urls), delete_batch_size):
                    # Check for cancellation before each delete batch
                    if cancellation_check:
                        cancellation_check()

                    batch_urls = unique_urls[i : i + delete_batch_size]
                    client.table("archon_crawled_pages").delete().in_("url", batch_urls).execute()
                    # Yield control to allow Socket.IO to process messages
                    if i + delete_batch_size < len(unique_urls):
                        await asyncio.sleep(0.05)  # Reduced pause between delete batches
                search_logger.info(
                    f"Deleted existing records for {len(unique_urls)} URLs in batches"
                )
        except Exception as e:
            search_logger.warning(f"Batch delete failed: {e}. Trying smaller batches as fallback.")
            # Fallback: delete in smaller batches with rate limiting
            failed_urls = []
            fallback_batch_size = max(10, delete_batch_size // 5)
            for i in range(0, len(unique_urls), fallback_batch_size):
                # Check for cancellation before each fallback delete batch
                if cancellation_check:
                    cancellation_check()

                batch_urls = unique_urls[i : i + 10]
                try:
                    client.table("archon_crawled_pages").delete().in_("url", batch_urls).execute()
                    await asyncio.sleep(0.05)  # Rate limit to prevent overwhelming
                except Exception as inner_e:
                    search_logger.error(
                        f"Error deleting batch of {len(batch_urls)} URLs: {inner_e}"
                    )
                    failed_urls.extend(batch_urls)

            if failed_urls:
                search_logger.error(f"Failed to delete {len(failed_urls)} URLs")

        # Check if contextual embeddings are enabled
        # Fix: Get from credential service instead of environment
        from ..credential_service import credential_service

        try:
            use_contextual_embeddings = await credential_service.get_credential(
                "USE_CONTEXTUAL_EMBEDDINGS", "false", decrypt=True
            )
            if isinstance(use_contextual_embeddings, str):
                use_contextual_embeddings = use_contextual_embeddings.lower() == "true"
        except:
            # Fallback to environment variable
            use_contextual_embeddings = os.getenv("USE_CONTEXTUAL_EMBEDDINGS", "false") == "true"

        # Initialize batch tracking for simplified progress
        completed_batches = 0
        total_batches = (len(contents) + batch_size - 1) // batch_size

        # Process in batches to avoid memory issues
        for batch_num, i in enumerate(range(0, len(contents), batch_size), 1):
            # Check for cancellation before each batch
            if cancellation_check:
                cancellation_check()

            batch_end = min(i + batch_size, len(contents))

            # Get batch slices
            batch_urls = urls[i:batch_end]
            batch_chunk_numbers = chunk_numbers[i:batch_end]
            batch_contents = contents[i:batch_end]
            batch_metadatas = metadatas[i:batch_end]

            # Simple batch progress - only track completed batches
            current_percentage = int((completed_batches / total_batches) * 100)

            # Get max workers setting FIRST before using it
            if use_contextual_embeddings:
                try:
                    max_workers = await credential_service.get_credential(
                        "CONTEXTUAL_EMBEDDINGS_MAX_WORKERS", "4", decrypt=True
                    )
                    max_workers = int(max_workers)
                except:
                    max_workers = 4
            else:
                max_workers = 1

            # Report batch start with simplified progress
            if progress_callback and asyncio.iscoroutinefunction(progress_callback):
                await progress_callback(
                    f"Processing batch {batch_num}/{total_batches} ({len(batch_contents)} chunks)",
                    current_percentage,
                    {
                        "current_batch": batch_num,
                        "total_batches": total_batches,
                        "completed_batches": completed_batches,
                        "chunks_in_batch": len(batch_contents),
                        "max_workers": max_workers if use_contextual_embeddings else 0,
                    },
                )

            # Skip batch start progress to reduce Socket.IO traffic
            # Only report on completion

            # Apply contextual embedding to each chunk if enabled
            if use_contextual_embeddings:
                # Prepare full documents list for batch processing
                full_documents = []
                for j, content in enumerate(batch_contents):
                    url = batch_urls[j]
                    full_document = url_to_full_document.get(url, "")
                    full_documents.append(full_document)

                # Get contextual embedding batch size from settings
                try:
                    contextual_batch_size = int(
                        rag_settings.get("CONTEXTUAL_EMBEDDING_BATCH_SIZE", "50")
                    )
                except:
                    contextual_batch_size = 50

                try:
                    # Process in smaller sub-batches to avoid token limits
                    contextual_contents = []
                    successful_count = 0

                    for ctx_i in range(0, len(batch_contents), contextual_batch_size):
                        # Check for cancellation before each contextual sub-batch
                        if cancellation_check:
                            cancellation_check()

                        ctx_end = min(ctx_i + contextual_batch_size, len(batch_contents))

                        sub_batch_contents = batch_contents[ctx_i:ctx_end]
                        sub_batch_docs = full_documents[ctx_i:ctx_end]

                        # Process sub-batch with a single API call using asyncio.to_thread
                        sub_results = await asyncio.to_thread(
                            generate_contextual_embeddings_batch, sub_batch_docs, sub_batch_contents
                        )

                        # Extract results from this sub-batch
                        for idx, (contextual_text, success) in enumerate(sub_results):
                            contextual_contents.append(contextual_text)
                            if success:
                                original_idx = ctx_i + idx
                                batch_metadatas[original_idx]["contextual_embedding"] = True
                                successful_count += 1

                    search_logger.info(
                        f"Batch {batch_num}: Generated {successful_count}/{len(batch_contents)} contextual embeddings using batch API (sub-batch size: {contextual_batch_size})"
                    )

                except Exception as e:
                    search_logger.error(f"Error in batch contextual embedding: {e}")
                    # Fallback to original contents
                    contextual_contents = batch_contents
                    search_logger.warning(
                        f"Batch {batch_num}: Falling back to original content due to error"
                    )
            else:
                # If not using contextual embeddings, use original contents
                contextual_contents = batch_contents

            # Create embeddings for the batch - no progress reporting
            # Don't pass websocket to avoid Socket.IO issues
            result = await create_embeddings_batch(contextual_contents, provider=provider)

            # Log any failures
            if result.has_failures:
                search_logger.error(
                    f"Batch {batch_num}: Failed to create {result.failure_count} embeddings. "
                    f"Successful: {result.success_count}. Errors: {[item['error'] for item in result.failed_items[:3]]}"
                )

            # Use only successful embeddings
            batch_embeddings = result.embeddings
            successful_texts = result.texts_processed

            if not batch_embeddings:
                search_logger.warning(
                    f"Skipping batch {batch_num} - no successful embeddings created"
                )
                completed_batches += 1
                continue
            
            # Validate batch embeddings consistency
            try:
                is_consistent, consistency_msg = validate_batch_consistency(batch_embeddings)
                if not is_consistent:
                    search_logger.warning(f"Document storage batch {batch_num}: {consistency_msg}")
                    log_dimension_operation("document_storage", 
                                          len(batch_embeddings[0]) if batch_embeddings and batch_embeddings[0] else 1536, 
                                          False, consistency_msg)
                else:
                    log_dimension_operation("document_storage", 
                                          len(batch_embeddings[0]) if batch_embeddings and batch_embeddings[0] else 1536, 
                                          True)
            except Exception as validation_error:
                search_logger.error(f"Batch validation failed: {validation_error}")
                log_dimension_operation("document_storage", 1536, False, f"Validation error: {validation_error}")
<<<<<<< HEAD

=======
            
>>>>>>> 6cf2def4
            # Prepare batch data - only for successful embeddings
            batch_data = []
            # Map successful texts back to their original indices
            for j, (embedding, text) in enumerate(
                zip(batch_embeddings, successful_texts, strict=False)
            ):
                # Find the original index of this text
                orig_idx = None
                for idx, orig_text in enumerate(contextual_contents):
                    if orig_text == text:
                        orig_idx = idx
                        break

                if orig_idx is None:
                    search_logger.warning("Could not map embedding back to original text")
                    continue

                j = orig_idx  # Use original index for metadata lookup
                # Use source_id from metadata if available, otherwise extract from URL
                if batch_metadatas[j].get("source_id"):
                    source_id = batch_metadatas[j]["source_id"]
                else:
                    # Fallback: Extract source_id from URL
                    parsed_url = urlparse(batch_urls[j])
                    source_id = parsed_url.netloc or parsed_url.path
                
                # Get appropriate embedding column name based on dimensions
                try:
                    embedding_dims = len(embedding)
                    column_name = get_dimension_column_name(embedding_dims)
                except Exception as e:
                    search_logger.error(f"Failed to determine embedding column for {len(embedding) if embedding else 'None'} dimensions: {e}")
                    # Fallback to default 1536-dimensional column
                    column_name = "embedding_1536"
                
<<<<<<< HEAD
=======

>>>>>>> 6cf2def4
                data = {
                    "url": batch_urls[j],
                    "chunk_number": batch_chunk_numbers[j],
                    "content": text,  # Use the successful text
                    "metadata": {"chunk_size": len(text), **batch_metadatas[j]},
                    "source_id": source_id,
<<<<<<< HEAD
                    column_name: embedding,  # Use the successful embedding with dynamic column name
=======
                    column_name: embedding  # Use the successful embedding with the appropriate column name
>>>>>>> 6cf2def4
                }
                batch_data.append(data)

            # Insert batch with retry logic - no progress reporting

            max_retries = 3
            retry_delay = 1.0

            for retry in range(max_retries):
                # Check for cancellation before each retry attempt
                if cancellation_check:
                    cancellation_check()

                try:
                    client.table("archon_crawled_pages").insert(batch_data).execute()

                    # Increment completed batches and report simple progress
                    completed_batches += 1
                    # Ensure last batch reaches 100%
                    if completed_batches == total_batches:
                        new_percentage = 100
                    else:
                        new_percentage = int((completed_batches / total_batches) * 100)

                    complete_msg = (
                        f"Completed batch {batch_num}/{total_batches} ({len(batch_data)} chunks)"
                    )

                    # Simple batch completion info
                    batch_info = {
                        "completed_batches": completed_batches,
                        "total_batches": total_batches,
                        "current_batch": batch_num,
                        "chunks_processed": len(batch_data),
                        "max_workers": max_workers if use_contextual_embeddings else 0,
                    }
                    await report_progress(complete_msg, new_percentage, batch_info)
                    break

                except Exception as e:
                    if retry < max_retries - 1:
                        search_logger.warning(
                            f"Error inserting batch (attempt {retry + 1}/{max_retries}): {e}"
                        )
                        await asyncio.sleep(retry_delay)
                        retry_delay *= 2  # Exponential backoff
                    else:
                        search_logger.error(
                            f"Failed to insert batch after {max_retries} attempts: {e}"
                        )
                        # Try individual inserts as last resort
                        successful_inserts = 0
                        for record in batch_data:
                            # Check for cancellation before each individual insert
                            if cancellation_check:
                                cancellation_check()

                            try:
                                client.table("archon_crawled_pages").insert(record).execute()
                                successful_inserts += 1
                            except Exception as individual_error:
                                search_logger.error(
                                    f"Failed individual insert for {record['url']}: {individual_error}"
                                )

                        search_logger.info(
                            f"Individual inserts: {successful_inserts}/{len(batch_data)} successful"
                        )

            # Minimal delay between batches to prevent overwhelming
            if i + batch_size < len(contents):
                # Only yield control briefly to keep Socket.IO responsive
                await asyncio.sleep(0.1)  # Reduced from 1.5s/0.5s to 0.1s

        # Send final 100% progress report to ensure UI shows completion
        if progress_callback and asyncio.iscoroutinefunction(progress_callback):
            await progress_callback(
                f"Document storage completed: {len(contents)} chunks stored in {total_batches} batches",
                100,  # Ensure we report 100%
                {
                    "completed_batches": total_batches,
                    "total_batches": total_batches,
                    "current_batch": total_batches,
                    "chunks_processed": len(contents),
                    # DON'T send 'status': 'completed' - that's for the orchestration service only!
                },
            )

        span.set_attribute("success", True)
        span.set_attribute("total_processed", len(contents))<|MERGE_RESOLUTION|>--- conflicted
+++ resolved
@@ -9,21 +9,14 @@
 from typing import Any
 from urllib.parse import urlparse
 
-from ...config.logfire_config import search_logger, safe_span
+from ...config.logfire_config import safe_span, search_logger
+from ..credential_service import credential_service
+from ..embeddings.contextual_embedding_service import generate_contextual_embeddings_batch
 from ..embeddings.embedding_service import create_embeddings_batch, get_dimension_column_name
-from ..embeddings.contextual_embedding_service import generate_contextual_embeddings_batch
-<<<<<<< HEAD
-=======
-from ..embeddings.embedding_service import create_embeddings_batch, get_dimension_column_name
->>>>>>> 6cf2def4
 from ..embeddings.dimension_validator import (
     get_safe_dimension_column, log_dimension_operation, validate_batch_consistency
 )
 from ..embeddings.exceptions import VectorStorageError, DimensionValidationError
-<<<<<<< HEAD
-from ..credential_service import credential_service
-=======
->>>>>>> 6cf2def4
 
 
 async def add_documents_to_supabase(
@@ -281,11 +274,7 @@
             except Exception as validation_error:
                 search_logger.error(f"Batch validation failed: {validation_error}")
                 log_dimension_operation("document_storage", 1536, False, f"Validation error: {validation_error}")
-<<<<<<< HEAD
-
-=======
             
->>>>>>> 6cf2def4
             # Prepare batch data - only for successful embeddings
             batch_data = []
             # Map successful texts back to their original indices
@@ -321,21 +310,14 @@
                     # Fallback to default 1536-dimensional column
                     column_name = "embedding_1536"
                 
-<<<<<<< HEAD
-=======
-
->>>>>>> 6cf2def4
+
                 data = {
                     "url": batch_urls[j],
                     "chunk_number": batch_chunk_numbers[j],
                     "content": text,  # Use the successful text
                     "metadata": {"chunk_size": len(text), **batch_metadatas[j]},
                     "source_id": source_id,
-<<<<<<< HEAD
-                    column_name: embedding,  # Use the successful embedding with dynamic column name
-=======
                     column_name: embedding  # Use the successful embedding with the appropriate column name
->>>>>>> 6cf2def4
                 }
                 batch_data.append(data)
 
