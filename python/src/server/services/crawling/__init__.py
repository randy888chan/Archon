--- conflicted
+++ resolved
@@ -26,9 +26,6 @@
 from .helpers.url_handler import URLHandler
 from .helpers.site_config import SiteConfig
 
-<<<<<<< HEAD
-__all__ = ["CrawlingService"]
-=======
 __all__ = [
     "CrawlingService",
     "CrawlOrchestrationService",
@@ -44,5 +41,4 @@
     "get_active_orchestration",
     "register_orchestration",
     "unregister_orchestration"
-]
->>>>>>> c5fb0bfd
+]