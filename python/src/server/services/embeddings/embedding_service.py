"""
Embedding Service

Handles all OpenAI embedding operations with proper rate limiting and error handling.
"""

import asyncio
import os
from dataclasses import dataclass, field
from typing import Any

import openai

from ...config.logfire_config import safe_span, search_logger
from ..credential_service import credential_service
<<<<<<< HEAD
from .dimension_validator import (
    validate_embedding_dimensions, log_dimension_operation, 
    ensure_valid_embedding, validate_batch_consistency
)
from .exceptions import (
    EmbeddingCreationError, UnsupportedDimensionError, 
    QuotaExhaustedError, RateLimitError, handle_dimension_error
)


def get_embedding_dimensions(model_name: str) -> int:
    """
    Get the number of dimensions for a given embedding model.
    
    Args:
        model_name: Name of the embedding model
        
    Returns:
        Number of dimensions for the model
    """
    # OpenAI models
    if model_name in ['text-embedding-3-large']:
        return 3072
    elif model_name in ['text-embedding-3-small', 'text-embedding-ada-002']:
        return 1536
    # Sentence-transformers models (common dimensions)
    elif 'all-MiniLM-L6-v2' in model_name:
        return 384
    elif 'all-mpnet-base-v2' in model_name:
        return 768
    elif 'all-MiniLM-L12-v2' in model_name:
        return 384
    # Default fallback
    else:
        search_logger.warning(f"Unknown model dimensions for {model_name}, defaulting to 1536")
        return 1536


def get_dimension_column_name(dimensions: int) -> str:
    """
    Get the appropriate database column name for given dimensions.
    
    Args:
        dimensions: Number of embedding dimensions
        
    Returns:
        Column name to use for storage
    """
    if dimensions == 768:
        return "embedding_768"
    elif dimensions == 1024:
        return "embedding_1024"
    elif dimensions == 1536:
        return "embedding_1536"
    elif dimensions == 3072:
        return "embedding_3072"
    else:
        search_logger.warning(f"Unsupported dimensions {dimensions}, defaulting to embedding_1536")
        return "embedding_1536"
=======
from ..llm_provider_service import get_embedding_model, get_llm_client
from ..threading_service import get_threading_service
from .embedding_exceptions import (
    EmbeddingAPIError,
    EmbeddingError,
    EmbeddingQuotaExhaustedError,
    EmbeddingRateLimitError,
)


@dataclass
class EmbeddingBatchResult:
    """Result of batch embedding creation with success/failure tracking."""

    embeddings: list[list[float]] = field(default_factory=list)
    failed_items: list[dict[str, Any]] = field(default_factory=list)
    success_count: int = 0
    failure_count: int = 0
    texts_processed: list[str] = field(default_factory=list)  # Successfully processed texts

    def add_success(self, embedding: list[float], text: str):
        """Add a successful embedding."""
        self.embeddings.append(embedding)
        self.texts_processed.append(text)
        self.success_count += 1

    def add_failure(self, text: str, error: Exception, batch_index: int | None = None):
        """Add a failed item with error details."""
        error_dict = {
            "text": text[:200] if text else None,
            "error": str(error),
            "error_type": type(error).__name__,
            "batch_index": batch_index,
        }

        # Add extra context from EmbeddingError if available
        if isinstance(error, EmbeddingError):
            error_dict.update(error.to_dict())

        self.failed_items.append(error_dict)
        self.failure_count += 1

    @property
    def has_failures(self) -> bool:
        return self.failure_count > 0

    @property
    def total_requested(self) -> int:
        return self.success_count + self.failure_count
>>>>>>> 7edbad5d


# Provider-aware client factory
get_openai_client = get_llm_client


async def create_embedding(text: str, provider: str | None = None) -> list[float]:
    """
    Create an embedding for a single text using the configured provider.

    Args:
        text: Text to create an embedding for
        provider: Optional provider override

    Returns:
        List of floats representing the embedding

    Raises:
        EmbeddingQuotaExhaustedError: When OpenAI quota is exhausted
        EmbeddingRateLimitError: When rate limited
        EmbeddingAPIError: For other API errors
    """
    try:
        result = await create_embeddings_batch([text], provider=provider)
        if not result.embeddings:
            # Check if there were failures
            if result.has_failures and result.failed_items:
                # Re-raise the original error for single embeddings
                error_info = result.failed_items[0]
                error_msg = error_info.get("error", "Unknown error")
                if "quota" in error_msg.lower():
                    raise EmbeddingQuotaExhaustedError(
                        f"OpenAI quota exhausted: {error_msg}", text_preview=text
                    )
                elif "rate" in error_msg.lower():
                    raise EmbeddingRateLimitError(f"Rate limit hit: {error_msg}", text_preview=text)
                else:
                    raise EmbeddingAPIError(
                        f"Failed to create embedding: {error_msg}", text_preview=text
                    )
            else:
                raise EmbeddingAPIError(
                    "No embeddings returned from batch creation", text_preview=text
                )
        return result.embeddings[0]
    except EmbeddingError:
        # Re-raise our custom exceptions
        raise
    except Exception as e:
        # Convert to appropriate exception type
        error_msg = str(e)
        search_logger.error(f"Embedding creation failed: {error_msg}", exc_info=True)
        search_logger.error(f"Failed text preview: {text[:100]}...")

        if "insufficient_quota" in error_msg:
            raise EmbeddingQuotaExhaustedError(
                f"OpenAI quota exhausted: {error_msg}", text_preview=text
            )
        elif "rate_limit" in error_msg.lower():
            raise EmbeddingRateLimitError(f"Rate limit hit: {error_msg}", text_preview=text)
        else:
            raise EmbeddingAPIError(
                f"Embedding error: {error_msg}", text_preview=text, original_error=e
            )

# Alias for backward compatibility with tests and other modules
create_embedding_async = create_embedding



async def create_embeddings_batch(
    texts: list[str],
    websocket: Any | None = None,
    progress_callback: Any | None = None,
    provider: str | None = None,
) -> EmbeddingBatchResult:
    """
    Create embeddings for multiple texts with graceful failure handling.

    This function processes texts in batches and returns a structured result
    containing both successful embeddings and failed items. It follows the
    "skip, don't corrupt" principle - failed items are tracked but not stored
    with zero embeddings.

    Args:
        texts: List of texts to create embeddings for
        websocket: Optional WebSocket for progress updates
        progress_callback: Optional callback for progress reporting
        provider: Optional provider override

    Returns:
        EmbeddingBatchResult with successful embeddings and failure details
    """
    if not texts:
        return EmbeddingBatchResult()

    # Validate that all items in texts are strings
    validated_texts = []
    for i, text in enumerate(texts):
        if not isinstance(text, str):
            search_logger.error(
                f"Invalid text type at index {i}: {type(text)}, value: {text}", exc_info=True
            )
            # Try to convert to string
            try:
                validated_texts.append(str(text))
            except Exception as e:
                search_logger.error(
                    f"Failed to convert text at index {i} to string: {e}", exc_info=True
                )
                validated_texts.append("")  # Use empty string as fallback
        else:
            validated_texts.append(text)

    texts = validated_texts

    result = EmbeddingBatchResult()
    threading_service = get_threading_service()

    with safe_span(
        "create_embeddings_batch", text_count=len(texts), total_chars=sum(len(t) for t in texts)
    ) as span:
        try:
            async with get_llm_client(provider=provider, use_embedding_provider=True) as client:
                # Load batch size and dimensions from settings
                try:
                    rag_settings = await credential_service.get_credentials_by_category(
                        "rag_strategy"
                    )
                    batch_size = int(rag_settings.get("EMBEDDING_BATCH_SIZE", "100"))
                    embedding_dimensions = int(rag_settings.get("EMBEDDING_DIMENSIONS", "1536"))
                except Exception as e:
                    search_logger.warning(f"Failed to load embedding settings: {e}, using defaults")
                    batch_size = 100
                    embedding_dimensions = 1536

                total_tokens_used = 0

                for i in range(0, len(texts), batch_size):
<<<<<<< HEAD
                    batch = texts[i:i + batch_size]
                    
                    # Estimate tokens for this specific batch
                    batch_tokens = sum(len(text.split()) for text in batch) * 1.3  # Rough estimate
                    total_tokens_used += batch_tokens
                    
                    # Rate limit each batch individually
                    async with threading_service.rate_limited_operation(batch_tokens):
                        retry_count = 0
                        max_retries = 3
                        
                        while retry_count < max_retries:
                            try:
                                # Create embeddings for this batch
                                embedding_model = await get_embedding_model(provider=provider)
                                response = await client.embeddings.create(
                                    model=embedding_model,
                                    input=batch,
                                    dimensions=get_embedding_dimensions(embedding_model)
                                )
                                
                                batch_embeddings = [item.embedding for item in response.data]
                                
                                # Validate embedding dimensions
                                embedding_model_dims = get_embedding_dimensions(embedding_model)
                                is_consistent, consistency_msg = validate_batch_consistency(batch_embeddings)
                                
                                if not is_consistent:
                                    search_logger.warning(f"Batch consistency validation failed: {consistency_msg}")
                                    log_dimension_operation("embedding_creation", embedding_model_dims, False, consistency_msg)
                                    # Use fallback embeddings for consistency
                                    batch_embeddings = [[0.0] * embedding_model_dims for _ in batch]
                                else:
                                    log_dimension_operation("embedding_creation", embedding_model_dims, True)
                                
                                all_embeddings.extend(batch_embeddings)
                                break  # Success, exit retry loop
                                
                            except openai.RateLimitError as e:
                                error_message = str(e)
                                if "insufficient_quota" in error_message:
                                    # Calculate approximate cost (using OpenAI pricing as estimate)
                                    tokens_so_far = total_tokens_used - batch_tokens
                                    cost_so_far = (tokens_so_far / 1_000_000) * 0.02  # Estimated cost
                                    
                                    search_logger.error(
                                        f"⚠️ OpenAI BILLING QUOTA EXHAUSTED! You need to add more credits to your OpenAI account.\n"
                                        f"Tokens used so far: {tokens_so_far:,} (≈${cost_so_far:.4f})\n"
                                        f"Error: {error_message}"
=======
                    batch = texts[i : i + batch_size]
                    batch_index = i // batch_size

                    try:
                        # Estimate tokens for this batch
                        batch_tokens = sum(len(text.split()) for text in batch) * 1.3
                        total_tokens_used += batch_tokens

                        # Rate limit each batch
                        async with threading_service.rate_limited_operation(batch_tokens):
                            retry_count = 0
                            max_retries = 3

                            while retry_count < max_retries:
                                try:
                                    # Create embeddings for this batch
                                    embedding_model = await get_embedding_model(provider=provider)
                                    response = await client.embeddings.create(
                                        model=embedding_model,
                                        input=batch,
                                        dimensions=embedding_dimensions,
>>>>>>> 7edbad5d
                                    )

                                    # Add successful embeddings
                                    for text, item in zip(batch, response.data, strict=False):
                                        result.add_success(item.embedding, text)

                                    break  # Success, exit retry loop

                                except openai.RateLimitError as e:
                                    error_message = str(e)
                                    if "insufficient_quota" in error_message:
                                        # Quota exhausted is critical - stop everything
                                        tokens_so_far = total_tokens_used - batch_tokens
                                        cost_so_far = (tokens_so_far / 1_000_000) * 0.02

                                        search_logger.error(
                                            f"⚠️ QUOTA EXHAUSTED at batch {batch_index}! "
                                            f"Processed {result.success_count} texts successfully.",
                                            exc_info=True,
                                        )

                                        # Add remaining texts as failures
                                        for text in texts[i:]:
                                            result.add_failure(
                                                text,
                                                EmbeddingQuotaExhaustedError(
                                                    "OpenAI quota exhausted",
                                                    tokens_used=tokens_so_far,
                                                ),
                                                batch_index,
                                            )

                                        # Return what we have so far
                                        span.set_attribute("quota_exhausted", True)
                                        span.set_attribute("partial_success", True)
                                        return result

                                    else:
                                        # Regular rate limit - retry
                                        retry_count += 1
                                        if retry_count < max_retries:
                                            wait_time = 2**retry_count
                                            search_logger.warning(
                                                f"Rate limit hit for batch {batch_index}, "
                                                f"waiting {wait_time}s before retry {retry_count}/{max_retries}"
                                            )
                                            await asyncio.sleep(wait_time)
                                        else:
                                            raise  # Will be caught by outer try

                    except Exception as e:
                        # This batch failed - track failures but continue with next batch
                        search_logger.error(f"Batch {batch_index} failed: {e}", exc_info=True)

                        for text in batch:
                            if isinstance(e, EmbeddingError):
                                result.add_failure(text, e, batch_index)
                            else:
                                result.add_failure(
                                    text,
                                    EmbeddingAPIError(
                                        f"Failed to create embedding: {str(e)}", original_error=e
                                    ),
                                    batch_index,
                                )

                    # Progress reporting
                    if progress_callback:
                        processed = result.success_count + result.failure_count
                        progress = (processed / len(texts)) * 100

                        message = f"Processed {processed}/{len(texts)} texts"
                        if result.has_failures:
                            message += f" ({result.failure_count} failed)"

                        await progress_callback(message, progress)

                    # WebSocket update
                    if websocket:
                        processed = result.success_count + result.failure_count
                        ws_progress = (processed / len(texts)) * 100
                        await websocket.send_json({
                            "type": "embedding_progress",
                            "processed": processed,
                            "successful": result.success_count,
                            "failed": result.failure_count,
                            "total": len(texts),
                            "percentage": ws_progress,
                        })

                    # Yield control
                    await asyncio.sleep(0.01)

                span.set_attribute("embeddings_created", result.success_count)
                span.set_attribute("embeddings_failed", result.failure_count)
                span.set_attribute("success", not result.has_failures)
                span.set_attribute("total_tokens_used", total_tokens_used)

                return result

        except Exception as e:
            # Catastrophic failure - return what we have
            span.set_attribute("catastrophic_failure", True)
            search_logger.error(f"Catastrophic failure in batch embedding: {e}", exc_info=True)

            # Mark remaining texts as failed
            processed_count = result.success_count + result.failure_count
            for text in texts[processed_count:]:
                result.add_failure(
                    text, EmbeddingAPIError(f"Catastrophic failure: {str(e)}", original_error=e)
                )

            return result


# Deprecated functions - kept for backward compatibility
async def get_openai_api_key() -> str | None:
    """
    DEPRECATED: Use os.getenv("OPENAI_API_KEY") directly.
    API key is loaded into environment at startup.
    """
    return os.getenv("OPENAI_API_KEY")<|MERGE_RESOLUTION|>--- conflicted
+++ resolved
@@ -13,7 +13,14 @@
 
 from ...config.logfire_config import safe_span, search_logger
 from ..credential_service import credential_service
-<<<<<<< HEAD
+from ..llm_provider_service import get_embedding_model, get_llm_client
+from ..threading_service import get_threading_service
+from .embedding_exceptions import (
+    EmbeddingAPIError,
+    EmbeddingError,
+    EmbeddingQuotaExhaustedError,
+    EmbeddingRateLimitError,
+)
 from .dimension_validator import (
     validate_embedding_dimensions, log_dimension_operation, 
     ensure_valid_embedding, validate_batch_consistency
@@ -22,6 +29,47 @@
     EmbeddingCreationError, UnsupportedDimensionError, 
     QuotaExhaustedError, RateLimitError, handle_dimension_error
 )
+
+
+@dataclass
+class EmbeddingBatchResult:
+    """Result of batch embedding creation with success/failure tracking."""
+
+    embeddings: list[list[float]] = field(default_factory=list)
+    failed_items: list[dict[str, Any]] = field(default_factory=list)
+    success_count: int = 0
+    failure_count: int = 0
+    texts_processed: list[str] = field(default_factory=list)  # Successfully processed texts
+
+    def add_success(self, embedding: list[float], text: str):
+        """Add a successful embedding."""
+        self.embeddings.append(embedding)
+        self.texts_processed.append(text)
+        self.success_count += 1
+
+    def add_failure(self, text: str, error: Exception, batch_index: int | None = None):
+        """Add a failed item with error details."""
+        error_dict = {
+            "text": text[:200] if text else None,
+            "error": str(error),
+            "error_type": type(error).__name__,
+            "batch_index": batch_index,
+        }
+
+        # Add extra context from EmbeddingError if available
+        if isinstance(error, EmbeddingError):
+            error_dict.update(error.to_dict())
+
+        self.failed_items.append(error_dict)
+        self.failure_count += 1
+
+    @property
+    def has_failures(self) -> bool:
+        return self.failure_count > 0
+
+    @property
+    def total_requested(self) -> int:
+        return self.success_count + self.failure_count
 
 
 def get_embedding_dimensions(model_name: str) -> int:
@@ -73,57 +121,6 @@
     else:
         search_logger.warning(f"Unsupported dimensions {dimensions}, defaulting to embedding_1536")
         return "embedding_1536"
-=======
-from ..llm_provider_service import get_embedding_model, get_llm_client
-from ..threading_service import get_threading_service
-from .embedding_exceptions import (
-    EmbeddingAPIError,
-    EmbeddingError,
-    EmbeddingQuotaExhaustedError,
-    EmbeddingRateLimitError,
-)
-
-
-@dataclass
-class EmbeddingBatchResult:
-    """Result of batch embedding creation with success/failure tracking."""
-
-    embeddings: list[list[float]] = field(default_factory=list)
-    failed_items: list[dict[str, Any]] = field(default_factory=list)
-    success_count: int = 0
-    failure_count: int = 0
-    texts_processed: list[str] = field(default_factory=list)  # Successfully processed texts
-
-    def add_success(self, embedding: list[float], text: str):
-        """Add a successful embedding."""
-        self.embeddings.append(embedding)
-        self.texts_processed.append(text)
-        self.success_count += 1
-
-    def add_failure(self, text: str, error: Exception, batch_index: int | None = None):
-        """Add a failed item with error details."""
-        error_dict = {
-            "text": text[:200] if text else None,
-            "error": str(error),
-            "error_type": type(error).__name__,
-            "batch_index": batch_index,
-        }
-
-        # Add extra context from EmbeddingError if available
-        if isinstance(error, EmbeddingError):
-            error_dict.update(error.to_dict())
-
-        self.failed_items.append(error_dict)
-        self.failure_count += 1
-
-    @property
-    def has_failures(self) -> bool:
-        return self.failure_count > 0
-
-    @property
-    def total_requested(self) -> int:
-        return self.success_count + self.failure_count
->>>>>>> 7edbad5d
 
 
 # Provider-aware client factory
@@ -189,10 +186,6 @@
                 f"Embedding error: {error_msg}", text_preview=text, original_error=e
             )
 
-# Alias for backward compatibility with tests and other modules
-create_embedding_async = create_embedding
-
-
 
 async def create_embeddings_batch(
     texts: list[str],
@@ -254,7 +247,9 @@
                         "rag_strategy"
                     )
                     batch_size = int(rag_settings.get("EMBEDDING_BATCH_SIZE", "100"))
-                    embedding_dimensions = int(rag_settings.get("EMBEDDING_DIMENSIONS", "1536"))
+                    # Get dimensions from the actual model being used
+                    embedding_model = await get_embedding_model(provider=provider)
+                    embedding_dimensions = get_embedding_dimensions(embedding_model)
                 except Exception as e:
                     search_logger.warning(f"Failed to load embedding settings: {e}, using defaults")
                     batch_size = 100
@@ -263,57 +258,6 @@
                 total_tokens_used = 0
 
                 for i in range(0, len(texts), batch_size):
-<<<<<<< HEAD
-                    batch = texts[i:i + batch_size]
-                    
-                    # Estimate tokens for this specific batch
-                    batch_tokens = sum(len(text.split()) for text in batch) * 1.3  # Rough estimate
-                    total_tokens_used += batch_tokens
-                    
-                    # Rate limit each batch individually
-                    async with threading_service.rate_limited_operation(batch_tokens):
-                        retry_count = 0
-                        max_retries = 3
-                        
-                        while retry_count < max_retries:
-                            try:
-                                # Create embeddings for this batch
-                                embedding_model = await get_embedding_model(provider=provider)
-                                response = await client.embeddings.create(
-                                    model=embedding_model,
-                                    input=batch,
-                                    dimensions=get_embedding_dimensions(embedding_model)
-                                )
-                                
-                                batch_embeddings = [item.embedding for item in response.data]
-                                
-                                # Validate embedding dimensions
-                                embedding_model_dims = get_embedding_dimensions(embedding_model)
-                                is_consistent, consistency_msg = validate_batch_consistency(batch_embeddings)
-                                
-                                if not is_consistent:
-                                    search_logger.warning(f"Batch consistency validation failed: {consistency_msg}")
-                                    log_dimension_operation("embedding_creation", embedding_model_dims, False, consistency_msg)
-                                    # Use fallback embeddings for consistency
-                                    batch_embeddings = [[0.0] * embedding_model_dims for _ in batch]
-                                else:
-                                    log_dimension_operation("embedding_creation", embedding_model_dims, True)
-                                
-                                all_embeddings.extend(batch_embeddings)
-                                break  # Success, exit retry loop
-                                
-                            except openai.RateLimitError as e:
-                                error_message = str(e)
-                                if "insufficient_quota" in error_message:
-                                    # Calculate approximate cost (using OpenAI pricing as estimate)
-                                    tokens_so_far = total_tokens_used - batch_tokens
-                                    cost_so_far = (tokens_so_far / 1_000_000) * 0.02  # Estimated cost
-                                    
-                                    search_logger.error(
-                                        f"⚠️ OpenAI BILLING QUOTA EXHAUSTED! You need to add more credits to your OpenAI account.\n"
-                                        f"Tokens used so far: {tokens_so_far:,} (≈${cost_so_far:.4f})\n"
-                                        f"Error: {error_message}"
-=======
                     batch = texts[i : i + batch_size]
                     batch_index = i // batch_size
 
@@ -335,12 +279,21 @@
                                         model=embedding_model,
                                         input=batch,
                                         dimensions=embedding_dimensions,
->>>>>>> 7edbad5d
                                     )
 
-                                    # Add successful embeddings
-                                    for text, item in zip(batch, response.data, strict=False):
-                                        result.add_success(item.embedding, text)
+                                    # Add successful embeddings with validation
+                                    batch_embeddings = [item.embedding for item in response.data]
+                                    
+                                    # Validate embedding dimensions and consistency
+                                    is_consistent, consistency_msg = validate_batch_consistency(batch_embeddings)
+                                    if not is_consistent:
+                                        search_logger.warning(f"Batch {batch_index} consistency validation failed: {consistency_msg}")
+                                        log_dimension_operation("embedding_creation", embedding_dimensions, False, consistency_msg)
+                                    else:
+                                        log_dimension_operation("embedding_creation", embedding_dimensions, True)
+                                    
+                                    for text, embedding in zip(batch, batch_embeddings, strict=False):
+                                        result.add_success(embedding, text)
 
                                     break  # Success, exit retry loop
 
