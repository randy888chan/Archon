"""
Embedding Service

Handles all OpenAI embedding operations with proper rate limiting and error handling.
"""
import os
import asyncio
from typing import List, Optional, Any, Dict
from dataclasses import dataclass, field
import openai

from ...config.logfire_config import search_logger, safe_span
from ..threading_service import get_threading_service
from ..llm_provider_service import get_llm_client, get_embedding_model
from ..credential_service import credential_service
from .embedding_exceptions import (
    EmbeddingError,
    EmbeddingQuotaExhaustedError,
    EmbeddingRateLimitError,
    EmbeddingAsyncContextError,
    EmbeddingAPIError,
    EmbeddingValidationError
)
from .dimension_validator import (
    validate_embedding_dimensions, log_dimension_operation, 
    ensure_valid_embedding, validate_batch_consistency
)
from .exceptions import (
    EmbeddingCreationError, UnsupportedDimensionError, 
    QuotaExhaustedError, RateLimitError, handle_dimension_error
)


<<<<<<< HEAD
def get_embedding_dimensions(model_name: str) -> int:
    """
    Get the number of dimensions for a given embedding model.
    
    Args:
        model_name: Name of the embedding model
        
    Returns:
        Number of dimensions for the model
    """
    # OpenAI models
    if model_name in ['text-embedding-3-large']:
        return 3072
    elif model_name in ['text-embedding-3-small', 'text-embedding-ada-002']:
        return 1536
    # Sentence-transformers models (common dimensions)
    elif 'all-MiniLM-L6-v2' in model_name:
        return 384
    elif 'all-mpnet-base-v2' in model_name:
        return 768
    elif 'all-MiniLM-L12-v2' in model_name:
        return 384
    # Default fallback
    else:
        search_logger.warning(f"Unknown model dimensions for {model_name}, defaulting to 1536")
        return 1536


def get_dimension_column_name(dimensions: int) -> str:
    """
    Get the appropriate database column name for given dimensions.
    
    Args:
        dimensions: Number of embedding dimensions
        
    Returns:
        Column name to use for storage
    """
    if dimensions == 768:
        return "embedding_768"
    elif dimensions == 1024:
        return "embedding_1024"
    elif dimensions == 1536:
        return "embedding_1536"
    elif dimensions == 3072:
        return "embedding_3072"
    else:
        search_logger.warning(f"Unsupported dimensions {dimensions}, defaulting to embedding_1536")
        return "embedding_1536"


# Use the new provider-aware client factory
get_openai_client = get_llm_client


def create_embedding(text: str, provider: Optional[str] = None) -> List[float]:
    """
    Create an embedding for a single text using the configured provider.
=======
@dataclass
class EmbeddingBatchResult:
    """Result of batch embedding creation with success/failure tracking."""
    embeddings: List[List[float]] = field(default_factory=list)
    failed_items: List[Dict[str, Any]] = field(default_factory=list)
    success_count: int = 0
    failure_count: int = 0
    texts_processed: List[str] = field(default_factory=list)  # Successfully processed texts
>>>>>>> d49c927e
    
    def add_success(self, embedding: List[float], text: str):
        """Add a successful embedding."""
        self.embeddings.append(embedding)
        self.texts_processed.append(text)
        self.success_count += 1
    
    def add_failure(self, text: str, error: Exception, batch_index: Optional[int] = None):
        """Add a failed item with error details."""
        error_dict = {
            "text": text[:200] if text else None,
            "error": str(error),
            "error_type": type(error).__name__,
            "batch_index": batch_index
        }
        
        # Add extra context from EmbeddingError if available
        if isinstance(error, EmbeddingError):
            error_dict.update(error.to_dict())
        
        self.failed_items.append(error_dict)
        self.failure_count += 1
    
    @property
    def has_failures(self) -> bool:
        return self.failure_count > 0
    
    @property
    def total_requested(self) -> int:
        return self.success_count + self.failure_count


# Provider-aware client factory
get_openai_client = get_llm_client


def get_embedding_dimensions(model: str) -> int:
    """Get the embedding dimensions for a given model."""
    # Mapping of common models to their dimensions
    model_dimensions = {
        'text-embedding-ada-002': 1536,
        'text-embedding-3-small': 1536,
        'text-embedding-3-large': 3072,
        'text-embedding-3-large-768': 768,
        'text-embedding-3-large-1024': 1024
    }
    return model_dimensions.get(model, 1536)  # Default to 1536


def get_dimension_column_name(dimensions: int) -> str:
    """Get the column name for storing embeddings based on dimensions."""
    supported_dimensions = {768, 1024, 1536, 3072}
    if dimensions in supported_dimensions:
        return f"embedding_{dimensions}"
    else:
        # Fallback to 1536 dimension column for unsupported dimensions
        search_logger.warning(f"Unsupported embedding dimension {dimensions}, falling back to embedding_1536")
        return "embedding_1536"


# Alias for backward compatibility  
create_embedding_async = create_embedding


async def create_embedding(text: str, provider: Optional[str] = None) -> List[float]:
    """
    Create an embedding for a single text using the configured provider.
    
    Args:
        text: Text to create an embedding for
        provider: Optional provider override
        
    Returns:
        List of floats representing the embedding
        
    Raises:
        EmbeddingQuotaExhaustedError: When OpenAI quota is exhausted
        EmbeddingRateLimitError: When rate limited
        EmbeddingAPIError: For other API errors
    """
    try:
        result = await create_embeddings_batch([text], provider=provider)
        if not result.embeddings:
            # Check if there were failures
            if result.has_failures and result.failed_items:
                # Re-raise the original error for single embeddings
                error_info = result.failed_items[0]
                error_msg = error_info.get('error', 'Unknown error')
                if 'quota' in error_msg.lower():
                    raise EmbeddingQuotaExhaustedError(
                        f"OpenAI quota exhausted: {error_msg}",
                        text_preview=text
                    )
                elif 'rate' in error_msg.lower():
                    raise EmbeddingRateLimitError(
                        f"Rate limit hit: {error_msg}",
                        text_preview=text
                    )
                else:
                    raise EmbeddingAPIError(
                        f"Failed to create embedding: {error_msg}",
                        text_preview=text
                    )
            else:
                raise EmbeddingAPIError(
                    "No embeddings returned from batch creation",
                    text_preview=text
                )
        return result.embeddings[0]
    except EmbeddingError:
        # Re-raise our custom exceptions
        raise
    except Exception as e:
        # Convert to appropriate exception type
        error_msg = str(e)
        search_logger.error(f"Embedding creation failed: {error_msg}", exc_info=True)
        search_logger.error(f"Failed text preview: {text[:100]}...")
        
        if "insufficient_quota" in error_msg:
            raise EmbeddingQuotaExhaustedError(
                f"OpenAI quota exhausted: {error_msg}",
                text_preview=text
            )
        elif "rate_limit" in error_msg.lower():
            raise EmbeddingRateLimitError(
                f"Rate limit hit: {error_msg}",
                text_preview=text
            )
        else:
            raise EmbeddingAPIError(
                f"Embedding error: {error_msg}",
                text_preview=text,
                original_error=e
            )

# Alias for backward compatibility with tests and other modules
create_embedding_async = create_embedding



async def create_embeddings_batch(
    texts: List[str], 
    websocket: Optional[Any] = None,
    progress_callback: Optional[Any] = None,
    provider: Optional[str] = None
) -> EmbeddingBatchResult:
    """
    Create embeddings for multiple texts with graceful failure handling.
    
    This function processes texts in batches and returns a structured result
    containing both successful embeddings and failed items. It follows the
    "skip, don't corrupt" principle - failed items are tracked but not stored
    with zero embeddings.
    
    Args:
        texts: List of texts to create embeddings for
        websocket: Optional WebSocket for progress updates
        progress_callback: Optional callback for progress reporting
        provider: Optional provider override
        
    Returns:
        EmbeddingBatchResult with successful embeddings and failure details
    """
    if not texts:
        return EmbeddingBatchResult()
    
    # Validate that all items in texts are strings
    validated_texts = []
    for i, text in enumerate(texts):
        if not isinstance(text, str):
            search_logger.error(f"Invalid text type at index {i}: {type(text)}, value: {text}", exc_info=True)
            # Try to convert to string
            try:
                validated_texts.append(str(text))
            except Exception as e:
                search_logger.error(f"Failed to convert text at index {i} to string: {e}", exc_info=True)
                validated_texts.append("")  # Use empty string as fallback
        else:
            validated_texts.append(text)
    
    texts = validated_texts
    
    result = EmbeddingBatchResult()
    threading_service = get_threading_service()
    
    with safe_span("create_embeddings_batch", 
                           text_count=len(texts),
                           total_chars=sum(len(t) for t in texts)) as span:
        
        try:
            async with get_llm_client(provider=provider, use_embedding_provider=True) as client:
                # Load batch size and dimensions from settings
                try:
                    rag_settings = await credential_service.get_credentials_by_category("rag_strategy")
                    batch_size = int(rag_settings.get("EMBEDDING_BATCH_SIZE", "100"))
                    embedding_dimensions = int(rag_settings.get("EMBEDDING_DIMENSIONS", "1536"))
                except Exception as e:
                    search_logger.warning(f"Failed to load embedding settings: {e}, using defaults")
                    batch_size = 100
                    embedding_dimensions = 1536
                
                total_tokens_used = 0
                
                for i in range(0, len(texts), batch_size):
                    batch = texts[i:i + batch_size]
                    batch_index = i // batch_size
                    
                    try:
                        # Estimate tokens for this batch
                        batch_tokens = sum(len(text.split()) for text in batch) * 1.3
                        total_tokens_used += batch_tokens
                        
                        # Rate limit each batch
                        async with threading_service.rate_limited_operation(batch_tokens):
                            retry_count = 0
                            max_retries = 3
                            
                            while retry_count < max_retries:
                                try:
                                    # Create embeddings for this batch
                                    embedding_model = await get_embedding_model(provider=provider)
                                    response = await client.embeddings.create(
                                        model=embedding_model,
                                        input=batch,
                                        dimensions=get_embedding_dimensions(embedding_model)
                                    )
                                    
                                    # Extract embeddings and validate consistency
                                    batch_embeddings = [item.embedding for item in response.data]
                                    
                                    # Validate embedding dimensions
                                    embedding_model_dims = get_embedding_dimensions(embedding_model)
                                    is_consistent, consistency_msg = validate_batch_consistency(batch_embeddings)
                                    
                                    if not is_consistent:
                                        search_logger.warning(f"Batch consistency validation failed: {consistency_msg}")
                                        log_dimension_operation("embedding_creation", embedding_model_dims, False, consistency_msg)
                                    else:
                                        log_dimension_operation("embedding_creation", embedding_model_dims, True)
                                    
                                    # Add successful embeddings
                                    for text, embedding in zip(batch, batch_embeddings):
                                        result.add_success(embedding, text)
                                    
                                    break  # Success, exit retry loop
                                    
                                except openai.RateLimitError as e:
                                    error_message = str(e)
                                    if "insufficient_quota" in error_message:
                                        # Quota exhausted is critical - stop everything
                                        tokens_so_far = total_tokens_used - batch_tokens
                                        cost_so_far = (tokens_so_far / 1_000_000) * 0.02
                                        
                                        search_logger.error(
                                            f"⚠️ QUOTA EXHAUSTED at batch {batch_index}! "
                                            f"Processed {result.success_count} texts successfully.",
                                            exc_info=True
                                        )
                                        
                                        # Add remaining texts as failures
                                        for text in texts[i:]:
                                            result.add_failure(
                                                text,
                                                EmbeddingQuotaExhaustedError(
                                                    "OpenAI quota exhausted",
                                                    tokens_used=tokens_so_far
                                                ),
                                                batch_index
                                            )
                                        
                                        # Return what we have so far
                                        span.set_attribute("quota_exhausted", True)
                                        span.set_attribute("partial_success", True)
                                        return result
                                        
                                    else:
                                        # Regular rate limit - retry
                                        retry_count += 1
                                        if retry_count < max_retries:
                                            wait_time = 2 ** retry_count
                                            search_logger.warning(
                                                f"Rate limit hit for batch {batch_index}, "
                                                f"waiting {wait_time}s before retry {retry_count}/{max_retries}"
                                            )
                                            await asyncio.sleep(wait_time)
                                        else:
                                            raise  # Will be caught by outer try
                                            
                    except Exception as e:
                        # This batch failed - track failures but continue with next batch
                        search_logger.error(f"Batch {batch_index} failed: {e}", exc_info=True)
                        
                        for text in batch:
                            if isinstance(e, EmbeddingError):
                                result.add_failure(text, e, batch_index)
                            else:
                                result.add_failure(
                                    text,
                                    EmbeddingAPIError(
                                        f"Failed to create embedding: {str(e)}",
                                        original_error=e
                                    ),
                                    batch_index
                                )
                    
                    # Progress reporting
                    if progress_callback:
                        processed = result.success_count + result.failure_count
                        progress = (processed / len(texts)) * 100
                        
                        message = f"Processed {processed}/{len(texts)} texts"
                        if result.has_failures:
                            message += f" ({result.failure_count} failed)"
                        
                        await progress_callback(message, progress)
                    
                    # WebSocket update
                    if websocket:
                        processed = result.success_count + result.failure_count
                        ws_progress = (processed / len(texts)) * 100
                        await websocket.send_json({
                            "type": "embedding_progress",
                            "processed": processed,
                            "successful": result.success_count,
                            "failed": result.failure_count,
                            "total": len(texts),
                            "percentage": ws_progress
                        })
                    
                    # Yield control
                    await asyncio.sleep(0.01)
                
                span.set_attribute("embeddings_created", result.success_count)
                span.set_attribute("embeddings_failed", result.failure_count)
                span.set_attribute("success", not result.has_failures)
                span.set_attribute("total_tokens_used", total_tokens_used)
                
                return result
                    
        except Exception as e:
            # Catastrophic failure - return what we have
            span.set_attribute("catastrophic_failure", True)
            search_logger.error(f"Catastrophic failure in batch embedding: {e}", exc_info=True)
            
            # Mark remaining texts as failed
            processed_count = result.success_count + result.failure_count
            for text in texts[processed_count:]:
                result.add_failure(
                    text,
                    EmbeddingAPIError(f"Catastrophic failure: {str(e)}", original_error=e)
                )
            
            return result


# Deprecated functions - kept for backward compatibility
async def get_openai_api_key() -> Optional[str]:
    """
    DEPRECATED: Use os.getenv("OPENAI_API_KEY") directly.
    API key is loaded into environment at startup.
    """
    return os.getenv("OPENAI_API_KEY")<|MERGE_RESOLUTION|>--- conflicted
+++ resolved
@@ -31,7 +31,46 @@
 )
 
 
-<<<<<<< HEAD
+@dataclass
+class EmbeddingBatchResult:
+    """Result of batch embedding creation with success/failure tracking."""
+    embeddings: List[List[float]] = field(default_factory=list)
+    failed_items: List[Dict[str, Any]] = field(default_factory=list)
+    success_count: int = 0
+    failure_count: int = 0
+    texts_processed: List[str] = field(default_factory=list)  # Successfully processed texts
+    
+    def add_success(self, embedding: List[float], text: str):
+        """Add a successful embedding."""
+        self.embeddings.append(embedding)
+        self.texts_processed.append(text)
+        self.success_count += 1
+    
+    def add_failure(self, text: str, error: Exception, batch_index: Optional[int] = None):
+        """Add a failed item with error details."""
+        error_dict = {
+            "text": text[:200] if text else None,
+            "error": str(error),
+            "error_type": type(error).__name__,
+            "batch_index": batch_index
+        }
+        
+        # Add extra context from EmbeddingError if available
+        if isinstance(error, EmbeddingError):
+            error_dict.update(error.to_dict())
+        
+        self.failed_items.append(error_dict)
+        self.failure_count += 1
+    
+    @property
+    def has_failures(self) -> bool:
+        return self.failure_count > 0
+    
+    @property
+    def total_requested(self) -> int:
+        return self.success_count + self.failure_count
+
+
 def get_embedding_dimensions(model_name: str) -> int:
     """
     Get the number of dimensions for a given embedding model.
@@ -54,6 +93,9 @@
         return 768
     elif 'all-MiniLM-L12-v2' in model_name:
         return 384
+    # Ollama models (snowflake-arctic-embed2 uses 768 dimensions)
+    elif 'snowflake-arctic-embed2' in model_name:
+        return 768
     # Default fallback
     else:
         search_logger.warning(f"Unknown model dimensions for {model_name}, defaulting to 1536")
@@ -83,85 +125,8 @@
         return "embedding_1536"
 
 
-# Use the new provider-aware client factory
-get_openai_client = get_llm_client
-
-
-def create_embedding(text: str, provider: Optional[str] = None) -> List[float]:
-    """
-    Create an embedding for a single text using the configured provider.
-=======
-@dataclass
-class EmbeddingBatchResult:
-    """Result of batch embedding creation with success/failure tracking."""
-    embeddings: List[List[float]] = field(default_factory=list)
-    failed_items: List[Dict[str, Any]] = field(default_factory=list)
-    success_count: int = 0
-    failure_count: int = 0
-    texts_processed: List[str] = field(default_factory=list)  # Successfully processed texts
->>>>>>> d49c927e
-    
-    def add_success(self, embedding: List[float], text: str):
-        """Add a successful embedding."""
-        self.embeddings.append(embedding)
-        self.texts_processed.append(text)
-        self.success_count += 1
-    
-    def add_failure(self, text: str, error: Exception, batch_index: Optional[int] = None):
-        """Add a failed item with error details."""
-        error_dict = {
-            "text": text[:200] if text else None,
-            "error": str(error),
-            "error_type": type(error).__name__,
-            "batch_index": batch_index
-        }
-        
-        # Add extra context from EmbeddingError if available
-        if isinstance(error, EmbeddingError):
-            error_dict.update(error.to_dict())
-        
-        self.failed_items.append(error_dict)
-        self.failure_count += 1
-    
-    @property
-    def has_failures(self) -> bool:
-        return self.failure_count > 0
-    
-    @property
-    def total_requested(self) -> int:
-        return self.success_count + self.failure_count
-
-
 # Provider-aware client factory
 get_openai_client = get_llm_client
-
-
-def get_embedding_dimensions(model: str) -> int:
-    """Get the embedding dimensions for a given model."""
-    # Mapping of common models to their dimensions
-    model_dimensions = {
-        'text-embedding-ada-002': 1536,
-        'text-embedding-3-small': 1536,
-        'text-embedding-3-large': 3072,
-        'text-embedding-3-large-768': 768,
-        'text-embedding-3-large-1024': 1024
-    }
-    return model_dimensions.get(model, 1536)  # Default to 1536
-
-
-def get_dimension_column_name(dimensions: int) -> str:
-    """Get the column name for storing embeddings based on dimensions."""
-    supported_dimensions = {768, 1024, 1536, 3072}
-    if dimensions in supported_dimensions:
-        return f"embedding_{dimensions}"
-    else:
-        # Fallback to 1536 dimension column for unsupported dimensions
-        search_logger.warning(f"Unsupported embedding dimension {dimensions}, falling back to embedding_1536")
-        return "embedding_1536"
-
-
-# Alias for backward compatibility  
-create_embedding_async = create_embedding
 
 
 async def create_embedding(text: str, provider: Optional[str] = None) -> List[float]:
